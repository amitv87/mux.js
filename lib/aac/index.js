--- conflicted
+++ resolved
@@ -66,10 +66,7 @@
 
         // Exit early if we don't have enough in the buffer
         // to emit a full packet
-<<<<<<< HEAD
-=======
         // Add to byteIndex to support multiple ID3 tags in sequence
->>>>>>> 505d1ad8
         if (byteIndex + frameSize > everything.length) {
           break;
         }
